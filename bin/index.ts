#! /usr/bin/env node
import axios, { AxiosRequestConfig } from "axios";
import { program, Option } from "commander";
import * as fs from "fs";
import { fdir } from "fdir";
import * as si from "systeminformation";
import * as readline from "readline";
import * as path from "path";
import FormData from "form-data";
import * as cliProgress from "cli-progress";
import { stat } from "fs/promises";
import * as exifr from "exifr";
// GLOBAL
import * as mime from "mime-types";
import chalk from "chalk";
import pjson from "../package.json";
import pLimit from "p-limit";

const log = console.log;
const rl = readline.createInterface({
  input: process.stdin,
  output: process.stdout,
});
let errorAssets: any[] = [];

const SUPPORTED_MIME = [
  // IMAGES
  "image/heif",
  "image/heic",
  "image/jpeg",
  "image/png",
  "image/jpg",
  "image/gif",
  "image/heic",
  "image/heif",
  "image/dng",
  "image/x-adobe-dng",
  "image/webp",
  "image/tiff",
  "image/nef",
  "image/x-nikon-nef",

  // VIDEO
  "video/mp4",
  "video/quicktime",
  "video/x-msvideo",
  "video/3gpp",
];

program
  .name("Immich CLI Utilities")
  .description("Immich CLI Utilities toolset")
  .version(pjson.version);

program
  .command("upload")
  .description("Upload images and videos in a directory to Immich's server")
  .addOption(
    new Option("-k, --key <value>", "API Key").env("IMMICH_API_KEY")
  )
  .addOption(
    new Option(
      "-s, --server <value>",
      "Server address (http://<your-ip>:2283/api or https://<your-domain>/api)"
    ).env("IMMICH_SERVER_ADDRESS")
  )
  .addOption(
    new Option("-d, --directory <value>", "Target Directory").env(
      "IMMICH_TARGET_DIRECTORY"
    )
  )
  .addOption(
    new Option("-y, --yes", "Assume yes on all interactive prompts").env(
      "IMMICH_ASSUME_YES"
    )
  )
  .addOption(
    new Option("-da, --delete", "Delete local assets after upload").env(
      "IMMICH_DELETE_ASSETS"
    )
  )
  .addOption(
    new Option(
      "-t, --threads",
      "Amount of concurrent upload threads (default=5)"
    ).env("IMMICH_UPLOAD_THREADS")
  )
  .addOption(
    new Option(
      "-al, --album [album]",
      "Create albums for assets based on the parent folder or a given name"
    ).env("IMMICH_CREATE_ALBUMS")
  )
  .action(upload);

program.parse(process.argv);

async function upload({
  key,
  server,
  directory,
  yes: assumeYes,
  delete: deleteAssets,
  uploadThreads,
  album: createAlbums,
}: any) {
  const endpoint = server;
  const deviceId = (await si.uuid()).os || "CLI";
  const osInfo = (await si.osInfo()).distro;
  const localAssets: any[] = [];

  // Ping server
  log("[1] Pinging server...");
  await pingServer(endpoint);

  // Login
  log("[2] Logging in...");
  const user = await validateConnection(endpoint, key);
  log(chalk.yellow(`Connected to Immich with user ${user.email}`));

  // Check if directory exist
  log("[3] Checking directory...");
  if (fs.existsSync(directory)) {
    log(chalk.green("Directory status: OK"));
  } else {
    log(chalk.red("Error navigating to directory - check directory path"));
    process.exit(1);
  }

  // Index provided directory
  log("[4] Indexing files...");
  const api = new fdir().withFullPaths().crawl(directory);

  const files = (await api.withPromise()) as any[];

  for (const filePath of files) {
    const mimeType = mime.lookup(filePath) as string;
    if (SUPPORTED_MIME.includes(mimeType)) {
      const fileStat = fs.statSync(filePath);
      localAssets.push({
        id: `${path.basename(filePath)}-${fileStat.size}`.replace(/\s+/g, ""),
        filePath,
      });
    }
  }
  log(chalk.green("Indexing file: OK"));
  log(
    chalk.yellow(`Found ${localAssets.length} assets in specified directory`)
  );

  // Find assets that has not been backup
  log("[5] Gathering device's asset info from server...");

  const backupAsset = await getAssetInfoFromServer(
    endpoint,
    key,
    deviceId
  );

<<<<<<< HEAD
  const newAssets = localAssets.filter(a => !backupAsset.includes(a.id));
  if (localAssets.length == 0 || (newAssets.length == 0 && !createAlbums)) {
    log(chalk.green("There are no assets to backup"));
=======
  localAssets.forEach((localAsset) => {
    if (!backupAsset.includes(localAsset.id)) {
      newAssets.push(localAsset);
    }
  });

  if (newAssets.length == 0) {
    log(chalk.green("All assets have been backed up to the server"));
>>>>>>> fc89581d
    process.exit(0);
  } else {
    log(
      chalk.green(
        `A total of ${newAssets.length} assets will be uploaded to the server`
      )
    );
  }

  if (createAlbums) {
    log(chalk.green(
      `A total of ${localAssets.length} assets will be added to album(s).\n` +
      "NOTE: some assets may already be associated with the album, this will not create duplicates."
    ));
  }

  // Ask user
  try {
    //There is a promise API for readline, but it's currently experimental
    //https://nodejs.org/api/readline.html#promises-api
    const answer = assumeYes
      ? "y"
      : await new Promise((resolve) => {
        rl.question("Do you want to start upload now? (y/n) ", resolve);
      });
    const deleteLocalAsset = deleteAssets ? "y" : "n";

    if (answer == "n") {
      log(chalk.yellow("Abort Upload Process"));
      process.exit(1);
    }

    if (answer == "y") {
      log(chalk.green("Start uploading..."));
      const progressBar = new cliProgress.SingleBar(
        {
          format:
            "Upload Progress | {bar} | {percentage}% || {value}/{total} || Current file [{filepath}]",
        },
        cliProgress.Presets.shades_classic
      );
      progressBar.start(localAssets.length, 0, { filepath: "" });

      const assetDirectoryMap: Map<string, string[]> = new Map();

      const uploadQueue = [];

      const limit = pLimit(uploadThreads ?? 5);

      for (const asset of localAssets) {
        const album = asset.filePath.split(path.sep).slice(-2)[0];
        if (!assetDirectoryMap.has(album)) {
          assetDirectoryMap.set(album, []);
        }
<<<<<<< HEAD

        if (!backupAsset.includes(asset.id)) {
          // New file, lets upload it!
          uploadQueue.push(
            limit(async () => {
              try {
                const res = await startUpload(
                  endpoint,
                  accessToken,
                  asset,
                  deviceId,
                );
                progressBar.increment(1, { filepath: asset.filePath });
                if (res && (res.status == 201 || res.status == 200)) {
                  if (deleteLocalAsset == "y") {
                    fs.unlink(asset.filePath, (err) => {
                      if (err) {
                        log(err);
                        return;
                      }
                    });
                  }
                  backupAsset.push(asset.id);
                  assetDirectoryMap.get(album)!.push(res!.data.id);
=======
        uploadQueue.push(
          limit(async () => {
            try {
              const res = await startUpload(
                endpoint,
                key,
                asset,
                deviceId
              );
              progressBar.increment(1, { filepath: asset.filePath });
              if (res && res.status == 201) {
                if (deleteLocalAsset == "y") {
                  fs.unlink(asset.filePath, (err) => {
                    if (err) {
                      log(err);
                      return;
                    }
                  });
>>>>>>> fc89581d
                }
              } catch (err) {
                log(chalk.red(err.message));
              }
            })
          );
        } else if (createAlbums) {
          // Existing file. No need to upload it BUT lets still add to Album.
          uploadQueue.push(
            limit(async () => {
              try {
                // Fetch existing asset from server
                const res = await axios.post(
                  `${endpoint}/asset/check`,
                  {
                    deviceAssetId: asset.id,
                    deviceId,
                  },
                  {
                    headers: { Authorization: `Bearer ${accessToken} ` },
                  }
                );
                assetDirectoryMap.get(album)!.push(res!.data.id);
              } catch (err) {
                log(chalk.red(err.message));
              }
            })
          );
        }
      }

      const uploads = await Promise.all(uploadQueue);

      progressBar.stop();

      if (createAlbums) {
        log(chalk.green("Creating albums..."));

        const serverAlbums = await getAlbumsFromServer(endpoint, key);

        if (typeof createAlbums === "boolean") {
          progressBar.start(assetDirectoryMap.size, 0);

          for (const localAlbum of assetDirectoryMap.keys()) {
            const serverAlbumIndex = serverAlbums.findIndex(
              (album: any) => album.albumName === localAlbum
            );
            let albumId: string;
            if (serverAlbumIndex > -1) {
              albumId = serverAlbums[serverAlbumIndex].id;
            } else {
              albumId = await createAlbum(endpoint, key, localAlbum);
            }

            if (albumId) {
              await addAssetsToAlbum(
                endpoint,
                key,
                albumId,
                assetDirectoryMap.get(localAlbum)!
              );
            }

            progressBar.increment();
          }

          progressBar.stop();
        } else {
          const serverAlbumIndex = serverAlbums.findIndex(
            (album: any) => album.albumName === createAlbums
          );
          let albumId: string;

          if (serverAlbumIndex > -1) {
            albumId = serverAlbums[serverAlbumIndex].id;
          } else {
            albumId = await createAlbum(endpoint, key, createAlbums);
          }

          await addAssetsToAlbum(
            endpoint,
            key,
            albumId,
            Array.from(assetDirectoryMap.values()).flat()
          );
        }
      }

      log(
        chalk.yellow(`Failed to upload ${errorAssets.length} files `),
        errorAssets
      );

      if (errorAssets.length > 0) {
        process.exit(1);
      }

      process.exit(0);
    }
  } catch (e) {
    log(chalk.red("Error reading input from user "), e);
    process.exit(1);
  }
}

async function startUpload(
  endpoint: string,
  key: string,
  asset: any,
  deviceId: string
) {
  try {
    const assetType = getAssetType(asset.filePath);
    const fileStat = await stat(asset.filePath);

    let exifData = null;
    if (assetType != "VIDEO") {
      try {
        exifData = await exifr.parse(asset.filePath, {
          tiff: true,
          ifd0: true as any,
          ifd1: true,
          exif: true,
          gps: true,
          interop: true,
          xmp: true,
          icc: true,
          iptc: true,
          jfif: true,
          ihdr: true,
        });
      } catch (e) { }
    }

    const createdAt =
      exifData && exifData.DateTimeOriginal != null
        ? new Date(exifData.DateTimeOriginal).toISOString()
        : fileStat.mtime.toISOString();

    const data = new FormData();
    data.append("deviceAssetId", asset.id);
    data.append("deviceId", deviceId);
    data.append("assetType", assetType);
    data.append("createdAt", createdAt);
    data.append("modifiedAt", fileStat.mtime.toISOString());
    data.append("isFavorite", JSON.stringify(false));
    data.append("fileExtension", path.extname(asset.filePath));
    data.append("duration", "0:00:00.000000");

    data.append("assetData", fs.createReadStream(asset.filePath));

    const config: AxiosRequestConfig<any> = {
      method: "post",
      maxRedirects: 0,
      url: `${endpoint}/asset/upload`,
      headers: {
        "x-api-key": key,
        ...data.getHeaders(),
      },
      maxContentLength: Infinity,
      maxBodyLength: Infinity,
      data: data,
    };

    const res = await axios(config);
    return res;
  } catch (e) {
    errorAssets.push({
      file: asset.filePath,
      reason: e,
      response: e.response?.data,
    });
    return null;
  }
}

async function getAlbumsFromServer(endpoint: string, key: string) {
  try {
    const res = await axios.get(`${endpoint}/album`, {
      headers: { "x-api-key": key },
    });
    return res.data;
  } catch (e) {
    log(chalk.red("Error getting albums"), e);
    process.exit(1);
  }
}

async function createAlbum(
  endpoint: string,
  key: string,
  albumName: string
) {
  try {
    const res = await axios.post(
      `${endpoint}/album`,
      { albumName },
      {
        headers: { "x-api-key": key },
      }
    );
    return res.data.id;
  } catch (e) {
    log(chalk.red(`Error creating album '${albumName}'`), e);
  }
}

async function addAssetsToAlbum(
  endpoint: string,
  key: string,
  albumId: string,
  assetIds: string[]
) {
  try {
    await axios.put(
      `${endpoint}/album/${albumId}/assets`,
      { assetIds: [...new Set(assetIds)] },
      {
        headers: { "x-api-key": key },
      }
    );
  } catch (e) {
    log(chalk.red("Error adding asset to album"), e);
  }
}

async function getAssetInfoFromServer(
  endpoint: string,
  key: string,
  deviceId: string
) {
  try {
    const res = await axios.get(`${endpoint}/asset/${deviceId}`, {
      headers: { "x-api-key": key },
    });
    return res.data;
  } catch (e) {
    log(chalk.red("Error getting device's uploaded assets"));
    process.exit(1);
  }
}

async function pingServer(endpoint: string) {
  try {
    const res = await axios.get(`${endpoint}/server-info/ping`);
    if (res.data["res"] == "pong") {
      log(chalk.green("Server status: OK"));
    }
  } catch (e) {
    log(
      chalk.red("Error connecting to server - check server address and port")
    );
    process.exit(1);
  }
}

async function validateConnection(endpoint: string, key: string) {
  try {
    const res = await axios.get(`${endpoint}/user/me`, {
      headers: { "x-api-key": key },
    })

    if (res.status == 200) {
      log(chalk.green("Login status: OK"));
      return res.data;
    }
  } catch (e) {
    log(chalk.red("Error logging in - check api key"));
    process.exit(1);
  }
}

function getAssetType(filePath: string) {
  const mimeType = mime.lookup(filePath) as string;

  return mimeType.split("/")[0].toUpperCase();
}

// node bin/index.js upload --email testuser@email.com --password password --server http://10.1.15.216:2283/api -d /Users/alex/Documents/immich-cli-upload-test-location
// node bin/index.js upload --help<|MERGE_RESOLUTION|>--- conflicted
+++ resolved
@@ -157,20 +157,9 @@
     deviceId
   );
 
-<<<<<<< HEAD
   const newAssets = localAssets.filter(a => !backupAsset.includes(a.id));
   if (localAssets.length == 0 || (newAssets.length == 0 && !createAlbums)) {
-    log(chalk.green("There are no assets to backup"));
-=======
-  localAssets.forEach((localAsset) => {
-    if (!backupAsset.includes(localAsset.id)) {
-      newAssets.push(localAsset);
-    }
-  });
-
-  if (newAssets.length == 0) {
     log(chalk.green("All assets have been backed up to the server"));
->>>>>>> fc89581d
     process.exit(0);
   } else {
     log(
@@ -225,7 +214,6 @@
         if (!assetDirectoryMap.has(album)) {
           assetDirectoryMap.set(album, []);
         }
-<<<<<<< HEAD
 
         if (!backupAsset.includes(asset.id)) {
           // New file, lets upload it!
@@ -234,7 +222,7 @@
               try {
                 const res = await startUpload(
                   endpoint,
-                  accessToken,
+                  key,
                   asset,
                   deviceId,
                 );
@@ -250,26 +238,6 @@
                   }
                   backupAsset.push(asset.id);
                   assetDirectoryMap.get(album)!.push(res!.data.id);
-=======
-        uploadQueue.push(
-          limit(async () => {
-            try {
-              const res = await startUpload(
-                endpoint,
-                key,
-                asset,
-                deviceId
-              );
-              progressBar.increment(1, { filepath: asset.filePath });
-              if (res && res.status == 201) {
-                if (deleteLocalAsset == "y") {
-                  fs.unlink(asset.filePath, (err) => {
-                    if (err) {
-                      log(err);
-                      return;
-                    }
-                  });
->>>>>>> fc89581d
                 }
               } catch (err) {
                 log(chalk.red(err.message));
