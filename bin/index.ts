--- conflicted
+++ resolved
@@ -78,10 +78,6 @@
     )
   )
   .addOption(
-    new Option('-al --album [album]', 'Create albums for assets based on the parent folder or a given name. Only adds new assets to the album(s)'
-    ).env('IMMICH_CREATE_ALBUMS')
-  )
-  .addOption(
     new Option('-da, --delete', 'Delete local assets after upload').env(
       'IMMICH_DELETE_ASSETS'
     )
@@ -91,15 +87,15 @@
       'IMMICH_UPLOAD_THREADS'
     )
   )
+  .addOption(
+    new Option('-al --album [album]', 'Create albums for assets based on the parent folder or a given name. Only adds new assets to the album(s)'
+    ).env('IMMICH_CREATE_ALBUMS')
+  )
   .action(upload);
 
 program.parse(process.argv);
 
-<<<<<<< HEAD
-async function upload({ email, password, server, directory, yes: assumeYes, delete: deleteAssets, album: createAlbums }: any) {
-=======
-async function upload({ email, password, server, directory, yes: assumeYes, delete: deleteAssets, uploadThreads }: any) {
->>>>>>> e063a3b6
+async function upload({ email, password, server, directory, yes: assumeYes, delete: deleteAssets, uploadThreads, album: createAlbums }: any) {
   const endpoint = server;
   const deviceId = (await si.uuid()).os || 'CLI';
   const osInfo = (await si.osInfo()).distro;
@@ -199,34 +195,17 @@
       );
       progressBar.start(newAssets.length, 0);
 
-<<<<<<< HEAD
       const assetDirectoryMap: Map<string, string[]> = new Map();
+
+      const uploadQueue = [];
+
+      const limit = pLimit(uploadThreads ?? 5);
 
       for (const asset of newAssets) {
         const album = asset.filePath.split(path.sep).slice(-2)[0];
         if (!assetDirectoryMap.has(album)) {
           assetDirectoryMap.set(album, []);
         }
-
-        try {
-          const res = await startUpload(endpoint, accessToken, asset, deviceId);
-          
-          if (res && res.status == 201) {
-            progressBar.increment();
-            if (deleteLocalAsset == 'y') {
-              fs.unlink(asset.filePath, (err) => {
-                if (err) {
-                  log(err)
-                  return
-                }
-              })
-=======
-      const uploadQueue = [];
-
-      const limit = pLimit(uploadThreads ?? 5);
->>>>>>> e063a3b6
-
-      for (const asset of newAssets) {
         uploadQueue.push(limit(async () => {
           try {
             const res = await startUpload(endpoint, accessToken, asset, deviceId);
@@ -241,18 +220,15 @@
                   }
                 })
               }
+              assetDirectoryMap.get(album)!.push(res!.data.id);
             }
-<<<<<<< HEAD
-            assetDirectoryMap.get(album)!.push(res!.data.id);
-=======
           } catch (err) {
             log(chalk.red(err.message));
->>>>>>> e063a3b6
           }
         }))
       }
 
-      const uploads = await Promise.all(uploadQueue)
+      const uploads = await Promise.all(uploadQueue);
 
       progressBar.stop();
 
@@ -272,11 +248,11 @@
             } else {
               albumId = await createAlbum(endpoint, accessToken, localAlbum);
             }
-  
+
             if(albumId) {
               await addAssetsToAlbum(endpoint, accessToken, albumId, assetDirectoryMap.get(localAlbum)!);
             }
-  
+
             progressBar.increment();
           }
 
